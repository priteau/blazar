# lib/blazar
# Install and start **blazar** reservations service

# Dependencies:
# - functions
# - DEST, DATA_DIR, STACK_USER must be defined
# SERVICE_{TENANT_NAME|PASSWORD} must be defined
# ``KEYSTONE_TOKEN_FORMAT`` must be defined

# stack.sh
# ---------
# install_climate #
# configure_climate #
# start_climate #
# stop_climate #

# Save trace setting
XTRACE=$(set +o | grep xtrace)
set +o xtrace


# Defaults
# --------

CLIMATE_DEBUG=${CLIMATE_DEBUG:-True}
CLIMATE_VERBOSE=${CLIMATE_VERBOSE:-True}
CLIMATE_USER_NAME=${CLIMATE_USER_NAME:-climate}

# Set up default repos
CLIMATE_REPO=${CLIMATE_REPO:-${GIT_BASE}/stackforge/blazar.git}
CLIMATE_BRANCH=${CLIMATE_BRANCH:-master}
CLIMATECLIENT_REPO=${CLIMATECLIENT_REPO:-${GIT_BASE}/stackforge/python-blazarclient.git}
CLIMATECLIENT_BRANCH=${CLIMATECLIENT_BRANCH:-master}
CLIMATENOVA_REPO=${CLIMATENOVA_REPO:-${GIT_BASE}/stackforge/blazar-nova.git}
CLIMATENOVA_BRANCH=${CLIMATENOVA_BRANCH:-master}

# Set up default directories
CLIMATE_DIR=$DEST/blazar
CLIMATE_CONF_DIR=${CLIMATE_CONF_DIR:-/etc/climate}
CLIMATE_CONF_FILE=$CLIMATE_CONF_DIR/climate.conf
CLIMATECLIENT_DIR=$DEST/python-blazarclient
CLIMATENOVA_DIR=$DEST/blazar-nova

CLIMATE_SERVICE_HOST=${CLIMATE_SERVICE_HOST:-$SERVICE_HOST}
CLIMATE_SERVICE_PORT=${CLIMATE_SERVICE_PORT:-1234}
CLIMATE_SERVICE_PROTOCOL=${CLIMATE_SERVICE_PROTOCOL:-$SERVICE_PROTOCOL}

CLIMATE_FREEPOOL_NAME=${CLIMATE_FREEPOOL_NAME:-freepool}

# Support entry points installation of console scripts
if [[ -d $CLIMATE_DIR/bin ]]; then
    CLIMATE_BIN_DIR=$CLIMATE_DIR/bin
else
    CLIMATE_BIN_DIR=$(get_python_exec_prefix)
fi

# Oslo.Messaging RPC iniupdate cofiguration
function iniupdate_rpc_backend() {
    local file=$1
    local section=$2
    if is_service_enabled zeromq; then
        iniset $file $section rpc_backend zmq
    elif is_service_enabled qpid || [ -n "$QPID_HOST" ]; then
        iniset $file $section rpc_backend qpid
    elif is_service_enabled rabbit || { [ -n "$RABBIT_HOST" ] && [ -n "$RABBIT_PASSWORD" ]; }; then
        iniset $file $section rpc_backend rabbit
    fi
}

# configure_climate() - Set config files, create data dirs, etc
function configure_climate() {
    if [[ ! -d $CLIMATE_CONF_DIR ]]; then
        sudo mkdir -p $CLIMATE_CONF_DIR
    fi
    sudo chown $STACK_USER $CLIMATE_CONF_DIR

    CLIMATE_POLICY_FILE=$CLIMATE_CONF_DIR/policy.json
    cp $CLIMATE_DIR/etc/policy.json $CLIMATE_POLICY_FILE

    touch $CLIMATE_CONF_FILE

    iniset $CLIMATE_CONF_FILE DEFAULT os_auth_version v3
    iniset $CLIMATE_CONF_FILE DEFAULT os_auth_port $KEYSTONE_SERVICE_PORT
    iniset $CLIMATE_CONF_FILE DEFAULT os_admin_password $SERVICE_PASSWORD
    iniset $CLIMATE_CONF_FILE DEFAULT os_admin_username climate
    iniset $CLIMATE_CONF_FILE DEFAULT os_admin_project_name $SERVICE_TENANT_NAME

    # keystone authtoken
    iniset $CLIMATE_CONF_FILE keystone_authtoken auth_protocol $KEYSTONE_AUTH_PROTOCOL
    iniset $CLIMATE_CONF_FILE keystone_authtoken auth_host $KEYSTONE_AUTH_HOST
    iniset $CLIMATE_CONF_FILE keystone_authtoken admin_user climate
    iniset $CLIMATE_CONF_FILE keystone_authtoken admin_password $SERVICE_PASSWORD
    iniset $CLIMATE_CONF_FILE keystone_authtoken admin_tenant_name $SERVICE_TENANT_NAME
    configure_API_version $CLIMATE_CONF_FILE 3

    iniset $CLIMATE_CONF_FILE physical:host climate_username $CLIMATE_USER_NAME
    iniset $CLIMATE_CONF_FILE physical:host climate_password $SERVICE_PASSWORD
    iniset $CLIMATE_CONF_FILE physical:host climate_project_name $SERVICE_TENANT_NAME
    iniset $CLIMATE_CONF_FILE physical:host aggregate_freepool_name $CLIMATE_FREEPOOL_NAME

    iniset $CLIMATE_CONF_FILE DEFAULT host $HOST_IP
    iniset $CLIMATE_CONF_FILE DEFAULT debug $CLIMATE_DEBUG
    iniset $CLIMATE_CONF_FILE DEFAULT verbose $CLIMATE_VERBOSE

    iniset $CLIMATE_CONF_FILE manager plugins basic.vm.plugin,physical.host.plugin

    iniset $CLIMATE_CONF_FILE api api_v2_controllers oshosts,leases

    iniset $CLIMATE_CONF_FILE database connection `database_connection_url climate`

    iniset $CLIMATE_CONF_FILE DEFAULT use_syslog $SYSLOG

    iniset_rpc_backend climate $CLIMATE_CONF_FILE DEFAULT
    iniupdate_rpc_backend $CLIMATE_CONF_FILE DEFAULT

    ACTUAL_FILTERS=$(iniget $NOVA_CONF DEFAULT scheduler_default_filters)
    if [[ -z "$ACTUAL_FILTERS" ]]; then
        iniadd $NOVA_CONF DEFAULT scheduler_default_filters "RetryFilter, AvailabilityZoneFilter, RamFilter, ComputeFilter, ComputeCapabilitiesFilter, ImagePropertiesFilter, ServerGroupAntiAffinityFilter, ServerGroupAffinityFilter, ClimateFilter"
    else
        iniset $NOVA_CONF DEFAULT scheduler_default_filters "$ACTUAL_FILTERS,ClimateFilter"
    fi

    ACTUAL_AVAILABLE_FILTERS=$(iniget $NOVA_CONF DEFAULT scheduler_available_filters)
    if [[ -z "$ACTUAL_AVAILABLE_FILTERS" ]]; then
        iniset $NOVA_CONF DEFAULT scheduler_available_filters "nova.scheduler.filters.all_filters"
    fi
    iniadd $NOVA_CONF DEFAULT scheduler_available_filters "climatenova.scheduler.filters.climate_filter.ClimateFilter"

    ACTUAL_OSAPI_COMPUTE_EXTENSIONS=$(iniget_multiline $NOVA_CONF DEFAULT osapi_compute_extension)
    if [[ -z "$ACTUAL_OSAPI_COMPUTE_EXTENSIONS" ]]; then
        iniset $NOVA_CONF DEFAULT osapi_compute_extension "nova.api.openstack.compute.contrib.standard_extensions"
    fi
    iniadd $NOVA_CONF DEFAULT osapi_compute_extension "climatenova.api.extensions.reservation.Reservation"

    # Database
    recreate_database climate utf8

    # Run Climate db migrations
    $CLIMATE_BIN_DIR/climate-db-manage --config-file $CLIMATE_CONF_FILE upgrade head
}

# create_climate_aggregate_freepool() - Create a Nova aggregate to use as freepool (for host reservation)
create_climate_aggregate_freepool() {
    nova aggregate-create $CLIMATE_FREEPOOL_NAME
}

# create_climate_accounts() - Set up common required CLIMATE accounts
#
# Tenant               User       Roles
# ------------------------------------------------------------------
# service              CLIMATE     admin        # if enabled
#
function create_climate_accounts() {
    SERVICE_TENANT=$(openstack project list | awk "/ $SERVICE_TENANT_NAME / { print \$2 }")
    ADMIN_ROLE=$(openstack role list | awk "/ admin / { print \$2 }")

    CLIMATE_USER_ID=$(get_or_create_user $CLIMATE_USER_NAME \
        "$SERVICE_PASSWORD" $SERVICE_TENANT "climate@example.com")
    get_or_add_user_role $ADMIN_ROLE $CLIMATE_USER_ID $SERVICE_TENANT

    if [[ "$KEYSTONE_CATALOG_BACKEND" = 'sql' ]]; then
<<<<<<< HEAD
        CLIMATE_SERVICE=$(get_or_create_service "climate" \
            "reservation" "Climate Reservations Service")
        get_or_create_endpoint $CLIMATE_SERVICE \
            "$REGION_NAME" \
            "$CLIMATE_SERVICE_PROTOCOL://$CLIMATE_SERVICE_HOST:$CLIMATE_SERVICE_PORT/v1" \
            "$CLIMATE_SERVICE_PROTOCOL://$CLIMATE_SERVICE_HOST:$CLIMATE_SERVICE_PORT/v1" \
            "$CLIMATE_SERVICE_PROTOCOL://$CLIMATE_SERVICE_HOST:$CLIMATE_SERVICE_PORT/v1"

        KEYSTONEV3_SERVICE=$(get_or_create_service "keystonev3" \
            "identityv3" "Keystone Identity Service V3")
        get_or_create_endpoint $KEYSTONEV3_SERVICE \
            "$REGION_NAME" \
            "$KEYSTONE_SERVICE_PROTOCOL://$KEYSTONE_SERVICE_HOST:$KEYSTONE_SERVICE_PORT/v3" \
            "$KEYSTONE_AUTH_PROTOCOL://$KEYSTONE_AUTH_HOST:$KEYSTONE_AUTH_PORT/v3" \
            "$KEYSTONE_SERVICE_PROTOCOL://$KEYSTONE_SERVICE_HOST:$KEYSTONE_SERVICE_PORT/v3"
=======
        CLIMATE_SERVICE=$(keystone service-create \
            --name=climate \
            --type=reservation \
            --description="Climate Reservations Service" \
            | grep " id " | get_field 2)
        keystone endpoint-create \
            --region RegionOne \
            --service_id $CLIMATE_SERVICE \
            --publicurl "$CLIMATE_SERVICE_PROTOCOL://$CLIMATE_SERVICE_HOST:$CLIMATE_SERVICE_PORT" \
            --adminurl "$CLIMATE_SERVICE_PROTOCOL://$CLIMATE_SERVICE_HOST:$CLIMATE_SERVICE_PORT" \
            --internalurl "$CLIMATE_SERVICE_PROTOCOL://$CLIMATE_SERVICE_HOST:$CLIMATE_SERVICE_PORT"

        KEYSTONEV3_SERVICE=$(keystone service-list \
                             | grep keystonev3 | get_field 1)
        if [[ -z "$KEYSTONEV3_SERVICE" ]]; then
            KEYSTONEV3_SERVICE=$(keystone service-create \
                --name=keystonev3 \
                --type=identityv3 \
                --description="Keystone Identity Service V3" \
                | grep " id " | get_field 2)
            keystone endpoint-create \
                --region RegionOne \
                --service_id $KEYSTONEV3_SERVICE \
                --publicurl "$KEYSTONE_SERVICE_PROTOCOL://$KEYSTONE_SERVICE_HOST:$KEYSTONE_SERVICE_PORT/v3" \
                --adminurl "$KEYSTONE_AUTH_PROTOCOL://$KEYSTONE_AUTH_HOST:$KEYSTONE_AUTH_PORT/v3" \
                --internalurl "$KEYSTONE_SERVICE_PROTOCOL://$KEYSTONE_SERVICE_HOST:$KEYSTONE_SERVICE_PORT/v3"
        fi
>>>>>>> e68cb92d
    fi
}


# install_climate() - Collect sources and install
function install_climate() {
    git_clone $CLIMATE_REPO $CLIMATE_DIR $CLIMATE_BRANCH
    git_clone $CLIMATECLIENT_REPO $CLIMATECLIENT_DIR $CLIMATECLIENT_BRANCH
    git_clone $CLIMATENOVA_REPO $CLIMATENOVA_DIR $CLIMATENOVA_BRANCH

    setup_develop $CLIMATE_DIR
    setup_develop $CLIMATECLIENT_DIR
    setup_develop $CLIMATENOVA_DIR
}


# start_climate() - Start running processes, including screen
function start_climate() {
    screen_it blazar-a "cd $CLIMATE_DIR && $CLIMATE_BIN_DIR/climate-api --debug --config-file $CLIMATE_CONF_FILE"
    screen_it blazar-m "cd $CLIMATE_DIR && $CLIMATE_BIN_DIR/climate-manager --debug --config-file $CLIMATE_CONF_FILE"
}


# stop_climate() - Stop running processes
function stop_climate() {
    # Kill the climate screen windows
    for serv in climate-a climate-m; do
        screen_stop $serv
    done

    # Hack to be sure that the manager is really stop
    CLIMATE_MANGER_PID=$(ps aux | grep climate-manager | grep -v grep \
                         | awk '{print $2}')
    [ ! -z "$CLIMATE_MANGER_PID" ] && sudo kill -9 $CLIMATE_MANGER_PID
}

# Restore xtrace
$XTRACE<|MERGE_RESOLUTION|>--- conflicted
+++ resolved
@@ -159,14 +159,13 @@
     get_or_add_user_role $ADMIN_ROLE $CLIMATE_USER_ID $SERVICE_TENANT
 
     if [[ "$KEYSTONE_CATALOG_BACKEND" = 'sql' ]]; then
-<<<<<<< HEAD
         CLIMATE_SERVICE=$(get_or_create_service "climate" \
             "reservation" "Climate Reservations Service")
         get_or_create_endpoint $CLIMATE_SERVICE \
             "$REGION_NAME" \
-            "$CLIMATE_SERVICE_PROTOCOL://$CLIMATE_SERVICE_HOST:$CLIMATE_SERVICE_PORT/v1" \
-            "$CLIMATE_SERVICE_PROTOCOL://$CLIMATE_SERVICE_HOST:$CLIMATE_SERVICE_PORT/v1" \
-            "$CLIMATE_SERVICE_PROTOCOL://$CLIMATE_SERVICE_HOST:$CLIMATE_SERVICE_PORT/v1"
+            "$CLIMATE_SERVICE_PROTOCOL://$CLIMATE_SERVICE_HOST:$CLIMATE_SERVICE_PORT" \
+            "$CLIMATE_SERVICE_PROTOCOL://$CLIMATE_SERVICE_HOST:$CLIMATE_SERVICE_PORT" \
+            "$CLIMATE_SERVICE_PROTOCOL://$CLIMATE_SERVICE_HOST:$CLIMATE_SERVICE_PORT"
 
         KEYSTONEV3_SERVICE=$(get_or_create_service "keystonev3" \
             "identityv3" "Keystone Identity Service V3")
@@ -175,35 +174,6 @@
             "$KEYSTONE_SERVICE_PROTOCOL://$KEYSTONE_SERVICE_HOST:$KEYSTONE_SERVICE_PORT/v3" \
             "$KEYSTONE_AUTH_PROTOCOL://$KEYSTONE_AUTH_HOST:$KEYSTONE_AUTH_PORT/v3" \
             "$KEYSTONE_SERVICE_PROTOCOL://$KEYSTONE_SERVICE_HOST:$KEYSTONE_SERVICE_PORT/v3"
-=======
-        CLIMATE_SERVICE=$(keystone service-create \
-            --name=climate \
-            --type=reservation \
-            --description="Climate Reservations Service" \
-            | grep " id " | get_field 2)
-        keystone endpoint-create \
-            --region RegionOne \
-            --service_id $CLIMATE_SERVICE \
-            --publicurl "$CLIMATE_SERVICE_PROTOCOL://$CLIMATE_SERVICE_HOST:$CLIMATE_SERVICE_PORT" \
-            --adminurl "$CLIMATE_SERVICE_PROTOCOL://$CLIMATE_SERVICE_HOST:$CLIMATE_SERVICE_PORT" \
-            --internalurl "$CLIMATE_SERVICE_PROTOCOL://$CLIMATE_SERVICE_HOST:$CLIMATE_SERVICE_PORT"
-
-        KEYSTONEV3_SERVICE=$(keystone service-list \
-                             | grep keystonev3 | get_field 1)
-        if [[ -z "$KEYSTONEV3_SERVICE" ]]; then
-            KEYSTONEV3_SERVICE=$(keystone service-create \
-                --name=keystonev3 \
-                --type=identityv3 \
-                --description="Keystone Identity Service V3" \
-                | grep " id " | get_field 2)
-            keystone endpoint-create \
-                --region RegionOne \
-                --service_id $KEYSTONEV3_SERVICE \
-                --publicurl "$KEYSTONE_SERVICE_PROTOCOL://$KEYSTONE_SERVICE_HOST:$KEYSTONE_SERVICE_PORT/v3" \
-                --adminurl "$KEYSTONE_AUTH_PROTOCOL://$KEYSTONE_AUTH_HOST:$KEYSTONE_AUTH_PORT/v3" \
-                --internalurl "$KEYSTONE_SERVICE_PROTOCOL://$KEYSTONE_SERVICE_HOST:$KEYSTONE_SERVICE_PORT/v3"
-        fi
->>>>>>> e68cb92d
     fi
 }
 
